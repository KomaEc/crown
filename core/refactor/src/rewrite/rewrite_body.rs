--- conflicted
+++ resolved
@@ -574,18 +574,13 @@
                             tcx.hir().find_by_def_id(did),
                             Some(rustc_hir::Node::ForeignItem(_))
                         ) {
-<<<<<<< HEAD
                             // self.model_libc_call(callee_did, args, destination, location);
                             // return;
                             return rewrite_libc_call(
-=======
-                            super::rewrite_libc_call::rewrite_libc_call(
->>>>>>> 6c79db1d
                                 tcx,
                                 rewriter,
                                 body,
                                 caller,
-<<<<<<< HEAD
                                 ownership_analysis,
                                 mutability_analysis,
                                 fatness_analysis,
@@ -603,12 +598,6 @@
                                 Some(terminator.source_info.span)
                             })
                             .unwrap_or_else(|| None);
-=======
-                                fatness_analysis,
-                                terminator,
-                                location,
-                            );
->>>>>>> 6c79db1d
                         } else if matches!(
                             tcx.hir().find_by_def_id(did),
                             Some(rustc_hir::Node::Item(_))
